--- conflicted
+++ resolved
@@ -49,15 +49,6 @@
     return f"{n.op} {target} {n.args} {n.kwargs}"
 
 
-<<<<<<< HEAD
-def python_key_normalize(
-    gm: torch.fx.GraphModule,
-    example_inputs,
-    decompositions={},
-    python_tensor_cls=None,
-    post_trace_hook=None,
-):
-=======
 # TODO: remove, copied from functorch
 def strip_overloads(gm):
     """
@@ -71,8 +62,13 @@
     gm.recompile()
 
 
-def python_key_normalize(gm: torch.fx.GraphModule, example_inputs, decompositions={}):
->>>>>>> 10572cf8
+def python_key_normalize(
+    gm: torch.fx.GraphModule,
+    example_inputs,
+    decompositions={},
+    python_tensor_cls=None,
+    post_trace_hook=None,
+):
     """
     Use AOT autograd for normalizing IR in inference mode.  This is useful
     for debugging and gives us a common IR for both eval and train modes.
