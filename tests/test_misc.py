--- conflicted
+++ resolved
@@ -1223,7 +1223,6 @@
             collections.OrderedDict,
         )
 
-<<<<<<< HEAD
     def test_builtin_subclasses_as_method_on_class_type(self):
         class Foo:
             def __init__(name):
@@ -1300,7 +1299,7 @@
 
         self.assertEqual(len(sub_of_foo_subclass_var_optim), 1)
         self.assertEqual(sub_of_foo_subclass_var_optim, sub_of_foo_subclass_var_reg)
-=======
+
     def test_enum_no_graphbreaks(self):
         class Foo(enum.Enum):
             FOO = 0
@@ -1322,4 +1321,3 @@
         with torchdynamo.optimize(cnts, nopython=True):
             fn(x, Foo.BAR)
         self.assertEqual(cnts.op_count, 1)
->>>>>>> 9456a72a
